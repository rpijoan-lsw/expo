--- conflicted
+++ resolved
@@ -1,13 +1,3 @@
-<<<<<<< HEAD
-import { requireNativeModule, NativeModulesProxy } from 'expo-modules-core';
-import { Platform } from 'react-native';
+import { requireNativeModule } from 'expo-modules-core';
 
-export default Platform.OS === 'ios'
-=======
-import { NativeModulesProxy, requireNativeModule } from 'expo-modules-core';
-import { Platform } from 'react-native';
-
-export default Platform.OS === 'android'
->>>>>>> 44873157
-  ? requireNativeModule('ExpoScreenOrientation')
-  : NativeModulesProxy.ExpoScreenOrientation || {};+export default requireNativeModule('ExpoScreenOrientation') || {};