--- conflicted
+++ resolved
@@ -6,20 +6,15 @@
 
 ### 🎉 New features
 
-<<<<<<< HEAD
 - [iOS] Migrated to new modules API. ([#22152](https://github.com/expo/expo/pull/22152) by [@behenate](https://github.com/behenate))
 - Migrated to new modules API on Android ([#22019](https://github.com/expo/expo/pull/22019) by [@behenate](https://github.com/behenate))
 
 ### 🐛 Bug fixes
 
+- Fixed Android build warnings for Gradle version 8. ([#22537](https://github.com/expo/expo/pull/22537) by [@kudo](https://github.com/kudo))
 - [iOS] Fixed screen orientation on iOS 16. ([#22152](https://github.com/expo/expo/pull/22152) by [@behenate](https://github.com/behenate))
 - [iOS] Fixed status bar and navigation bar following the device's orientation regardless of applied orientation lock. ([#22152](https://github.com/expo/expo/pull/22152) by [@behenate](https://github.com/behenate))
 - [iOS] Fixed SafeAreaViews failing after pulling down quick settings when the device is in a different orientation than the current orientation lock allows. ([#22152](https://github.com/expo/expo/pull/22152) by [@behenate](https://github.com/behenate))
-=======
-### 🐛 Bug fixes
-
-- Fixed Android build warnings for Gradle version 8. ([#22537](https://github.com/expo/expo/pull/22537) by [@kudo](https://github.com/kudo))
->>>>>>> ccc1ae54
 
 ### 💡 Others
 
