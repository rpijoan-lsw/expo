--- conflicted
+++ resolved
@@ -71,11 +71,7 @@
     moduleId = await moveStaticRenderFunction(projectRoot, requiredModuleId);
   }
 
-<<<<<<< HEAD
-  return requireFileContentsWithMetro(root, devServerUrl, moduleId, { dev, minify });
-=======
   return requireFileContentsWithMetro(root, devServerUrl, moduleId, { dev, minify, environment });
->>>>>>> f479be69
 }
 
 async function ensureFileInRootDirectory(projectRoot: string, otherFile: string) {
